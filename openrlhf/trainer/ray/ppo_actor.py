--- conflicted
+++ resolved
@@ -279,17 +279,17 @@
             loss = loss * self.replay_buffer.dynamic_loss_scale[step]
 
         self.strategy.backward(loss, self.actor, self.actor_optim)
-<<<<<<< HEAD
+
         grad_norm = self.strategy.get_global_grad_norm(self.actor)
         self.strategy.optimizer_step(self.actor_optim, self.actor, self.actor_scheduler, name="actor")
-=======
+
         if self.args.use_dynamic_batch:
             if self.replay_buffer.dynamic_optimizer_step[step]:
                 self.strategy.optimizer_step(self.actor_optim, self.actor, self.actor_scheduler, name="actor")
         else:
             self.strategy.optimizer_step(self.actor_optim, self.actor, self.actor_scheduler, name="actor")
 
->>>>>>> 06ab51e7
+
         if self.ema_model:
             if self.args.use_dynamic_batch:
                 if self.replay_buffer.dynamic_optimizer_step[step]:
