import os
from abc import ABC

import torch
from torch.optim import Optimizer
from tqdm import tqdm

from openrlhf.models import GPTLMLoss
from openrlhf.utils.distributed_sampler import DistributedSampler


class SFTTrainer(ABC):
    """
    Trainer for supervised fine-tuning (SFT).

    Args:
        model (torch.nn.Module): The model to be trained.
        strategy (Strategy): The training strategy to be applied.
        optim (Optimizer): The optimizer for model training.
        train_dataloader (DataLoader): The dataloader for the training dataset.
        eval_dataloader (DataLoader): The dataloader for the evaluation dataset.
        scheduler (Scheduler): The learning rate scheduler to adjust training rates.
        max_norm (float, defaults to 1): Maximum gradient norm for clipping to prevent exploding gradients.
        pretrain_mode (bool, defaults to False): Flag to indicate if the trainer is in pre-training mode.
        batch_size (int, defaults to 1): Batch size for training.
        max_epochs (int, defaults to 2): The maximum number of training epochs.
        tokenizer (Tokenizer, optional): The tokenizer for processing input data.
        save_hf_ckpt (bool): Whether to save huggingface-format model weight.
        disable_ds_ckpt (bool): Whether not to save deepspeed-format model weight. (Deepspeed model weight is used for training recovery)
    """

    def __init__(
        self,
        model,
        strategy,
        optim: Optimizer,
        train_dataloader,
        eval_dataloader,
        scheduler,
        max_norm: float = 1,
        pretrain_mode: bool = False,
        batch_size: int = 1,
        max_epochs: int = 2,
        tokenizer=None,
        save_hf_ckpt: bool = False,
        disable_ds_ckpt: bool = False,
    ) -> None:
        super().__init__()
        self.strategy = strategy
        self.epochs = max_epochs
        self.batch_size = batch_size
        self.max_norm = max_norm
        self.train_dataloader = train_dataloader
        self.eval_dataloader = eval_dataloader
        self.scheduler = scheduler
        self.pretrain_mode = pretrain_mode
        self.model = model
        self.tokenizer = tokenizer
        self.optimizer = optim
        self.args = strategy.args
        self.save_hf_ckpt = save_hf_ckpt
        self.disable_ds_ckpt = disable_ds_ckpt

        self.loss_fn = GPTLMLoss(ring_attn_group=self.strategy.ring_attn_group)

        # Mixtral 8*7b
        self.aux_loss = self.args.aux_loss_coef > 1e-8

        # packing samples
        self.packing_samples = strategy.args.packing_samples

        # wandb/tensorboard setting
        self._wandb = None
        self._tensorboard = None
        if self.strategy.args.use_wandb and self.strategy.is_rank_0():
            import wandb

            self._wandb = wandb
            if not wandb.api.api_key:
                wandb.login(key=strategy.args.use_wandb)
            wandb.init(
                entity=strategy.args.wandb_org,
                project=strategy.args.wandb_project,
                group=strategy.args.wandb_group,
                name=strategy.args.wandb_run_name,
                config=strategy.args.__dict__,
                reinit=True,
            )

            wandb.define_metric("train/global_step")
            wandb.define_metric("train/*", step_metric="train/global_step", step_sync=True)
            wandb.define_metric("eval/global_step")
            wandb.define_metric("eval/*", step_metric="eval/global_step", step_sync=True)

        # Initialize TensorBoard writer if wandb is not available
        if self.strategy.args.use_tensorboard and self._wandb is None and self.strategy.is_rank_0():
            from torch.utils.tensorboard import SummaryWriter

            os.makedirs(self.strategy.args.use_tensorboard, exist_ok=True)
            log_dir = os.path.join(self.strategy.args.use_tensorboard, strategy.args.wandb_run_name)
            self._tensorboard = SummaryWriter(log_dir=log_dir)

    def fit(self, args, consumed_samples=0, num_update_steps_per_epoch=None):
        # get eval and save steps
        if args.eval_steps == -1:
            args.eval_steps = num_update_steps_per_epoch  # Evaluate once per epoch
        if args.save_steps == -1:
            args.save_steps = float("inf")  # do not save ckpt

        # Restore step and start_epoch
        step = consumed_samples // args.train_batch_size * self.strategy.accumulated_gradient + 1
        start_epoch = consumed_samples // args.train_batch_size // num_update_steps_per_epoch
        consumed_samples = consumed_samples % (num_update_steps_per_epoch * args.train_batch_size)

        epoch_bar = tqdm(
            range(start_epoch, self.epochs),
            desc="Train epoch",
            disable=not self.strategy.is_rank_0(),
        )
        loss_sum = 0
        for epoch in range(start_epoch, self.epochs):
            if isinstance(self.train_dataloader.sampler, DistributedSampler):
                self.train_dataloader.sampler.set_epoch(
                    epoch, consumed_samples=0 if epoch > start_epoch else consumed_samples
                )

            step_bar = tqdm(
                range(self.train_dataloader.__len__()),
                desc="Train step of epoch %d" % epoch,
                disable=not self.strategy.is_rank_0(),
            )

            # train
            self.model.train()
            for prompt_id_lens, inputs, attention_masks, infos in self.train_dataloader:
                if self.packing_samples:
                    inputs = inputs.to(torch.cuda.current_device())
                    attention_mask = attention_masks.to(torch.cuda.current_device())
                else:
                    inputs = inputs.to(torch.cuda.current_device()).squeeze(1)
                    attention_mask = attention_masks.to(torch.cuda.current_device()).squeeze(1)

                if self.strategy.ring_attn_group is None:
                    output = self.model(inputs, attention_mask=attention_mask, return_output=True)
                else:
                    output = self.model(
                        inputs,
                        attention_mask=attention_mask,
                        return_output=True,
                        ring_attn_group=self.strategy.ring_attn_group,
                        packed_seq_lens=infos["input_length"],
                    )

                # loss function
                labels = torch.where(
                    attention_mask.bool(),
                    inputs,
                    self.loss_fn.IGNORE_INDEX,
                )
                # mixtral
                if self.aux_loss:
                    aux_loss = output.aux_loss
                else:
                    aux_loss = 0

                if not self.pretrain_mode:
                    if self.packing_samples:
                        # As response_ranges need to constrain the dataset organization strictly, we handle multiturn feature separately.
                        if infos["response_ranges"]:
                            dump_labels = torch.full(labels.size(), self.loss_fn.IGNORE_INDEX).to(labels.device)
                            for response_ranges in infos["response_ranges"]:
                                for response_range in response_ranges:
<<<<<<< HEAD
                                    dump_labels[0][response_range[0]: response_range[1] + 1] = labels[0][response_range[0]: response_range[1] + 1]
=======
                                    dump_labels[0][response_range[0] : response_range[1]] = labels[0][
                                        response_range[0] : response_range[1]
                                    ]
>>>>>>> 69f36ce2
                            labels = dump_labels
                        else:
                            index = 0
                            for input_length, source_len in zip(infos["input_length"], prompt_id_lens):
                                labels[0][index : index + source_len + 1] = self.loss_fn.IGNORE_INDEX
                                index += input_length
                    else:
                        for label, source_len in zip(labels, prompt_id_lens):
                            label[:source_len + 1] = self.loss_fn.IGNORE_INDEX

                gpt_loss = self.loss_fn(output.logits, labels)
                loss = gpt_loss + aux_loss * self.args.aux_loss_coef
                self.strategy.backward(loss, self.model, self.optimizer)
                self.strategy.optimizer_step(self.optimizer, self.model, self.scheduler)

                loss_sum += gpt_loss.item()
                logs_dict = {
                    "gpt_loss": gpt_loss.item(),
                    "lr": self.scheduler.get_last_lr()[0],
                }
                if self.aux_loss:
                    logs_dict["aux_loss"] = aux_loss.item()
                # step bar
                logs_dict = self.strategy.all_reduce(logs_dict)
                step_bar.set_postfix(logs_dict)
                step_bar.update()

                # logs/checkpoints/evaluation
                if step % self.strategy.accumulated_gradient == 0:
                    logs_dict["loss_mean"] = loss_sum / self.strategy.accumulated_gradient
                    loss_sum = 0
                    global_step = step // self.strategy.accumulated_gradient
                    client_states = {"consumed_samples": global_step * args.train_batch_size}
                    self.save_logs_and_checkpoints(args, global_step, step_bar, logs_dict, client_states)

                step += 1

            epoch_bar.update()

        if self._wandb is not None and self.strategy.is_rank_0():
            self._wandb.finish()
        if self._tensorboard is not None and self.strategy.is_rank_0():
            self._tensorboard.close()

    # logs/checkpoints/evaluation
    def save_logs_and_checkpoints(self, args, global_step, step_bar, logs_dict={}, client_states={}):
        if global_step % args.logging_steps == 0:
            # wandb
            if self._wandb is not None and self.strategy.is_rank_0():
                logs = {"train/%s" % k: v for k, v in {**logs_dict, "global_step": global_step}.items()}
                self._wandb.log(logs)
            # TensorBoard
            elif self._tensorboard is not None and self.strategy.is_rank_0():
                for k, v in logs_dict.items():
                    self._tensorboard.add_scalar(f"train/{k}", v, global_step)

        # eval
        if global_step % args.eval_steps == 0:
            # do eval when len(dataloader) > 0, avoid zero division in eval.
            if len(self.eval_dataloader) > 0:
                self.evaluate(self.eval_dataloader, global_step)

        # save ckpt
        # TODO: save best model on dev, use loss/perplexity on whole dev dataset as metric
        if global_step % args.save_steps == 0:
            tag = f"global_step{global_step}"
            if not self.disable_ds_ckpt:
                self.strategy.save_ckpt(
                    self.model.model, args.ckpt_path, tag, args.max_ckpt_num, args.max_ckpt_mem, client_states
                )
            if self.save_hf_ckpt:
                save_path = os.path.join(args.ckpt_path, f"{tag}_hf")
                self.strategy.save_model(self.model, self.tokenizer, save_path)

    def evaluate(self, eval_dataloader, steps=0):
        times = 0
        self.model.eval()
        with torch.no_grad():
            loss_sum = 0
            step_bar = tqdm(
                range(eval_dataloader.__len__()),
                desc="Eval stage of steps %d" % steps,
                disable=not self.strategy.is_rank_0(),
            )

            for prompt_id_lens, inputs, attention_masks, infos in eval_dataloader:
                if self.packing_samples:
                    inputs = inputs.to(torch.cuda.current_device())
                    attention_mask = attention_masks.to(torch.cuda.current_device())
                else:
                    inputs = inputs.to(torch.cuda.current_device()).squeeze(1)
                    attention_mask = attention_masks.to(torch.cuda.current_device()).squeeze(1)

                if self.strategy.ring_attn_group is None:
                    output = self.model(inputs, attention_mask=attention_mask, return_output=True)
                else:
                    output = self.model(
                        inputs,
                        attention_mask=attention_mask,
                        return_output=True,
                        ring_attn_group=self.strategy.ring_attn_group,
                        packed_seq_lens=infos["input_length"],
                    )

                # loss function
                labels = torch.where(
                    attention_mask.bool(),
                    inputs,
                    self.loss_fn.IGNORE_INDEX,
                )

                if not self.pretrain_mode:
                    if self.packing_samples:
                        if infos["response_ranges"]:
                            dump_labels = torch.full(labels.size(), self.loss_fn.IGNORE_INDEX).to(labels.device)
                            for response_ranges in infos["response_ranges"]:
                                for response_range in response_ranges:
                                    dump_labels[0][response_range[0] : response_range[1]] = labels[0][
                                        response_range[0] : response_range[1]
                                    ]
                            labels = dump_labels
                        else:
                            index = 0
                            for input_length, source_len in zip(infos["input_length"], prompt_id_lens):
                                labels[0][index : index + source_len] = self.loss_fn.IGNORE_INDEX
                                index += input_length
                    else:
                        for label, source_len in zip(labels, prompt_id_lens):
                            label[:source_len] = self.loss_fn.IGNORE_INDEX

                loss = self.loss_fn(output.logits, labels)

                times += 1
                loss_sum += loss.item()
                bar_dict = {"eval gpt_loss": loss_sum / times}
                step_bar.update()
                logs = self.strategy.all_reduce(bar_dict)
                step_bar.set_postfix(logs)

            if self.strategy.is_rank_0():
                if self._wandb is not None:
                    logs = {"eval/%s" % k: v for k, v in {**logs, "global_step": steps}.items()}
                    self._wandb.log(logs)
                elif self._tensorboard is not None:
                    for k, v in logs.items():
                        self._tensorboard.add_scalar(f"eval/{k}", v, steps)
        self.model.train()  # reset model state<|MERGE_RESOLUTION|>--- conflicted
+++ resolved
@@ -170,13 +170,7 @@
                             dump_labels = torch.full(labels.size(), self.loss_fn.IGNORE_INDEX).to(labels.device)
                             for response_ranges in infos["response_ranges"]:
                                 for response_range in response_ranges:
-<<<<<<< HEAD
                                     dump_labels[0][response_range[0]: response_range[1] + 1] = labels[0][response_range[0]: response_range[1] + 1]
-=======
-                                    dump_labels[0][response_range[0] : response_range[1]] = labels[0][
-                                        response_range[0] : response_range[1]
-                                    ]
->>>>>>> 69f36ce2
                             labels = dump_labels
                         else:
                             index = 0
