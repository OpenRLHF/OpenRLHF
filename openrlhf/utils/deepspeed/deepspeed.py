import os
import shutil
from abc import ABC
from collections import defaultdict
from datetime import timedelta
from typing import List, Tuple, Union

import deepspeed
import torch
import torch.nn as nn
import torch.optim as optim
import transformers
import transformers.modeling_flash_attention_utils
from deepspeed.ops.adam import DeepSpeedCPUAdam, FusedAdam
from peft import PeftModel, get_peft_model_state_dict
from torch import distributed as dist
from torch.distributed.device_mesh import init_device_mesh
from torch.optim import Optimizer
from torchdata.stateful_dataloader import StatefulDataLoader

from openrlhf.models import Actor
from openrlhf.models.ring_attn_utils import get_ring_attn_group, set_ring_attn_group
from openrlhf.models.star_attn_utils import get_star_attn_group, set_star_attn_group
from openrlhf.utils.distributed_sampler import DistributedSampler
from openrlhf.utils.distributed_util import torch_dist_barrier_and_cuda_sync
from .deepspeed_utils import (
    _z3_params_to_fetch,
    get_eval_ds_config,
    get_optimizer_grouped_parameters,
    get_train_ds_config,
)

ModelOptimPair = Tuple[nn.Module, Optimizer]
ModelOrModelOptimPair = Union[nn.Module, ModelOptimPair]


class DeepspeedStrategy(ABC):
    """
    The strategy for training with Accelerator.
    """

    def __init__(
        self,
        seed: int = 42,
        full_determinism: bool = False,
        max_norm: float = 0.0,
        micro_train_batch_size=1,
        train_batch_size=1,
        zero_stage=2,
        bf16=True,
        args=None,
    ) -> None:
        super().__init__()

        self.args = args
        self.stage = zero_stage
        self.train_batch_size = train_batch_size
        self.micro_train_batch_size = micro_train_batch_size
        self.bf16 = bf16
        self.seed = seed
        self.full_determinism = full_determinism
        self.max_norm = max_norm

        self.adam_offload = getattr(args, "adam_offload", False)
        self.zpg = getattr(args, "zpg", 1)
        self.use_ds_universal_ckpt = getattr(args, "use_ds_universal_ckpt", False)
        self.grad_accum_dtype = getattr(args, "grad_accum_dtype", None)
        self.overlap_comm = getattr(args, "overlap_comm", False)
        self.deepcompile = getattr(args, "deepcompile", False)
        self.ds_tensor_parallel_size = getattr(args, "ds_tensor_parallel_size", 1)
        self.ring_attn_size = getattr(self.args, "ring_attn_size", 1)
<<<<<<< HEAD
        self.attn_topology = getattr(self.args, "attn_topology", "ring")  # ring | star
=======
        self.use_dynamic_batch = getattr(self.args, "use_dynamic_batch", False)
>>>>>>> 7716cb93

        if self.ds_tensor_parallel_size > 1:
            assert deepspeed.version >= "0.16.4", "DeepSpeed version must be >= 0.16.4 for tensor parallel training"
            assert bf16, "BF16 is required for tensor parallel training"

        self.is_rlhf = False
        self.time_steps = defaultdict(int)

    def setup_distributed(self, timeout=timedelta(minutes=60)) -> None:
        if self.full_determinism:
            transformers.enable_full_determinism(self.seed)
            # Use deterministic backward in flash attention as, by default, flash attention uses atomic adds
            # https://github.com/Dao-AILab/flash-attention/commit/732654583c2e640adc012ecb60e460bf19dcd9e3
            transformers.modeling_flash_attention_utils.deterministic_g = True
        else:
            transformers.set_seed(self.seed)

        # Take the local rank from args as first priority
        if self.args.local_rank != -1:
            os.environ["LOCAL_RANK"] = str(self.args.local_rank)

        local_rank = int(os.environ.get("LOCAL_RANK", "-1"))
        if local_rank != -1:
            torch.cuda.set_device(local_rank)

        # Initializes the distributed backend which will take care of sychronizing nodes/GPUs
        deepspeed.init_distributed(timeout=timeout)

        # mesh
        self.world_size = dist.get_world_size()
        dp_size = self.world_size // self.ring_attn_size // self.ds_tensor_parallel_size
        self.ds_device_mesh = init_device_mesh(
            "cuda", (dp_size, self.ring_attn_size, self.ds_tensor_parallel_size), mesh_dim_names=("dp", "sp", "tp")
        )
        if self.attn_topology == "ring":
            self.setup_ring_attn(self.ds_device_mesh)
        elif self.attn_topology == "star":
            self.setup_star_attn(self.ds_device_mesh)
        else:
            raise ValueError(f"Unknown attn_topology: {self.attn_topology}")

        self.accumulated_gradient = (
            self.train_batch_size
            * self.ring_attn_size
            * self.ds_tensor_parallel_size
            // self.micro_train_batch_size
            // self.world_size
        )

    def setup_ring_attn(self, ds_device_mesh):
        if self.ring_attn_size == 1:
            self.ring_attn_rank = 0
            return

        # get the group of the current device
        group = ds_device_mesh["sp"].get_group()
        self.ring_attn_rank = dist.get_rank(group=group)
        set_ring_attn_group(group)

        from ring_flash_attn import substitute_hf_flash_attn

        self.ring_head_stride = getattr(self.args, "ring_head_stride", 1)
        substitute_hf_flash_attn(self.ring_attn_group, self.ring_head_stride)

    @property
    def ring_attn_group(self):
        return get_ring_attn_group()

    def setup_star_attn(self, ds_device_mesh):
        if self.ring_attn_size == 1:
            self.ring_attn_rank = 0
            return
        group = ds_device_mesh["sp"].get_group()
        self.ring_attn_rank = dist.get_rank(group=group)
        set_star_attn_group(group)

    @property
    def star_attn_group(self):
        return get_star_attn_group()

    def create_optimizer(self, model, **kwargs) -> Optimizer:
        if isinstance(model, Actor):
            model = model.model
        # Optimizer
        AdamOptimizer = DeepSpeedCPUAdam if self.adam_offload else FusedAdam
        optim_params = get_optimizer_grouped_parameters(model, kwargs["weight_decay"])
        optim = AdamOptimizer(optim_params, **kwargs)
        return optim

    def backward(self, loss: torch.Tensor, model: nn.Module, optimizer: optim.Optimizer, **kwargs) -> None:
        if isinstance(model, Actor):
            model = model.model
        model.backward(loss)

    def optimizer_step(
        self,
        optimizer: optim.Optimizer,
        model: nn.Module,
        scheduler,
        name="model",
        **kwargs,
    ) -> None:
        if isinstance(model, Actor):
            model = model.model
        model.step()

    def setup_dataloader(
        self,
        replay_buffer,
        batch_size: int,
        pin_memory: bool = False,
        shuffle=True,
        collate_fn=None,
        drop_last=True,
        sampler=None,
        consumed_samples=0,
    ):
        # DDP only mode, replay buffers on each rank are different.
        if sampler is None and dist.is_initialized():
            dp_group = self.ds_device_mesh["dp"].get_group()
            num_replicas = dist.get_world_size(group=dp_group)
            rank = dist.get_rank(group=dp_group)

            sampler = DistributedSampler(
                replay_buffer,
                num_replicas=num_replicas,
                rank=rank,
                shuffle=shuffle,
                seed=self.seed,
                drop_last=drop_last,
                consumed_samples=consumed_samples,
            )

        return StatefulDataLoader(
            replay_buffer,
            batch_size=batch_size,
            sampler=sampler,
            drop_last=drop_last,
            shuffle=shuffle if sampler is None else False,
            collate_fn=collate_fn,
            pin_memory=pin_memory,
        )

    def _unwrap_model(self, model) -> nn.Module:
        if isinstance(model, Actor):
            return self._unwrap_model(model.model)
        elif hasattr(model, "module"):
            return model.module
        else:
            return model

    def prepare(
        self, *models_or_model_optim_pairs: ModelOrModelOptimPair, is_rlhf=False
    ) -> Union[List[ModelOrModelOptimPair], ModelOrModelOptimPair]:
        ret = []
        self.is_rlhf = is_rlhf
        for arg in models_or_model_optim_pairs:
            if isinstance(arg, tuple):
                assert len(arg) == 3, f'Expect (model, optimizer, scheduler) pair, got a tuple with size "{len(arg)}"'
                if arg[0] is not None:
                    ret.append(self._ds_init_train_model(*arg))
                else:
                    ret.append((None, None, None))
            else:
                ret.append(self._ds_init_eval_model(arg))

        return ret[0] if len(ret) == 1 else ret

    def _ds_init_train_model(self, model, optim, scheduler):
        is_actor = isinstance(model, Actor)
        ds_config = self.get_ds_train_config(is_actor)

        if self.ds_tensor_parallel_size > 1:
            tp_model = deepspeed.tp_model_init(
                model=model.model if is_actor else model, tp_size=self.ds_tensor_parallel_size, dtype=torch.bfloat16
            )
            if is_actor:
                model.model = tp_model
            else:
                model = tp_model

        engine, optim, _, scheduler = deepspeed.initialize(
            model=model.model if is_actor else model,
            optimizer=optim,
            lr_scheduler=scheduler,
            config=ds_config,
            args={"local_rank": int(os.environ.get("LOCAL_RANK", "-1"))},
            dist_init_required=True,
        )
        if self.deepcompile:
            engine.compile()
        if is_actor:
            model.model = engine
        else:
            model = engine

        return model, optim, scheduler

    def get_ds_train_config(self, is_actor):
        # DS Config
        ds_config = get_train_ds_config(
            offload=False,
            adam_offload=self.adam_offload,
            stage=self.stage,
            bf16=self.bf16,
            max_norm=self.max_norm,
            zpg=self.zpg,
            grad_accum_dtype=self.grad_accum_dtype,
            overlap_comm=self.overlap_comm,
            use_ds_universal_ckpt=self.use_ds_universal_ckpt,
            deepcompile=self.deepcompile,
            tensor_parallel_size=self.ds_tensor_parallel_size,
        )
        if self.use_dynamic_batch:
            ds_config["train_micro_batch_size_per_gpu"] = 1
            ds_config["gradient_accumulation_steps"] = 1
        else:
            ds_config["train_micro_batch_size_per_gpu"] = self.micro_train_batch_size
            ds_config["train_batch_size"] = self.train_batch_size * self.ring_attn_size * self.ds_tensor_parallel_size

        return ds_config

    def _ds_init_eval_model(self, model):
        if not model:
            return model
        is_actor = isinstance(model, Actor)
        ds_config = self.get_ds_eval_config(offload=getattr(model, "_offload", False))

        if self.ds_tensor_parallel_size > 1:
            tp_model = deepspeed.tp_model_init(
                model=model.model if is_actor else model, tp_size=self.ds_tensor_parallel_size, dtype=torch.bfloat16
            )
            if is_actor:
                model.model = tp_model
            else:
                model = tp_model

        engine, *_ = deepspeed.initialize(
            model=model.model if is_actor else model,
            args={"local_rank": int(os.environ.get("LOCAL_RANK", "-1"))},
            config=ds_config,
            dist_init_required=True,
        )
        if self.deepcompile:
            engine.compile()
        if is_actor:
            model.model = engine
        else:
            model = engine
        return model

    def get_ds_eval_config(self, offload=False):
        # DS Config
        ds_config = get_eval_ds_config(
            offload=offload,
            stage=self.stage if self.stage == 3 else 0,
            bf16=self.bf16,
            deepcompile=self.deepcompile,
            tensor_parallel_size=self.ds_tensor_parallel_size,
        )
        ds_config["train_micro_batch_size_per_gpu"] = self.micro_train_batch_size
        ds_config["train_batch_size"] = self.train_batch_size * self.ring_attn_size * self.ds_tensor_parallel_size

        return ds_config

    def moving_average(self, model, model_ema, beta=0.992, device="cpu"):
        self.time_steps["ema"] += 1
        if self.time_steps["ema"] % self.accumulated_gradient == 0 or self.use_dynamic_batch:
            with torch.no_grad():
                for param, param_ema in zip(model.parameters(), model_ema.parameters()):
                    if param.requires_grad:
                        if self.stage != 3:
                            data = param.data.to(device)
                            param_ema.data.copy_((1 - beta) * data + beta * param_ema.data)
                        else:
                            # TODO: use prefiltering for efficiency
                            params_to_fetch = _z3_params_to_fetch([param, param_ema])
                            with deepspeed.zero.GatheredParameters(params_to_fetch, enabled=len(params_to_fetch) > 0):
                                data = param.data.to(device)
                                param_ema.data.copy_((1 - beta) * data + beta * param_ema.data)

    def load_model(
        self,
        model: nn.Module,
        path: str,
        map_location="cpu",
        strict: bool = False,
        key_replace_fn=None,
    ) -> None:
        unwrapped_model = self._unwrap_model(model)
        state_dict = torch.load(path, map_location=map_location)
        if key_replace_fn:
            state_dict = key_replace_fn(state_dict)
        unwrapped_model.load_state_dict(state_dict, strict=strict)

    def save_model(self, model: nn.Module, tokenizer, output_dir, **kwargs) -> None:
        if self.is_rank_0():
            os.makedirs(output_dir, exist_ok=True)

        # save model weights for ZeRO2/3
        model_to_save = self._unwrap_model(model)

        # gather parameters
        if self.args.zero_stage > 2 or self.args.ds_tensor_parallel_size > 1:
            output_state_dict = (
                model.model._consolidated_16bit_state_dict()
                if isinstance(model, Actor)
                else model._consolidated_16bit_state_dict()
            )
        else:
            from deepspeed.checkpoint.utils import clone_tensors_for_torch_save

            output_state_dict = clone_tensors_for_torch_save(model_to_save.state_dict())

        if self.is_rank_0():
            state_dict_keys = set(model_to_save.state_dict().keys())
            output_state_dict_keys = set(output_state_dict.keys())

            # corner case for tie_word_embeddings, such as Qwen2-0.5B
            if getattr(model_to_save.config, "tie_word_embeddings", False) and "lm_head.weight" in state_dict_keys:
                state_dict_keys.remove("lm_head.weight")

            assert state_dict_keys.issubset(
                output_state_dict_keys
            ), f"mismatch keys {output_state_dict_keys.symmetric_difference(state_dict_keys)}"

            # only save peft weights https://github.com/microsoft/DeepSpeed/issues/4295
            if isinstance(model_to_save, PeftModel):
                model_to_save.save_pretrained(output_dir, **kwargs)
                if self.ds_tensor_parallel_size > 1 or self.stage == 3:
                    torch.save(
                        get_peft_model_state_dict(model_to_save, output_state_dict),
                        os.path.join(output_dir, "adapter_model.bin"),
                    )
                    filename = os.path.join(output_dir, "adapter_model.safetensors")
                    if os.path.exists(filename):
                        os.remove(filename)
            else:
                # save model
                model_to_save.save_pretrained(output_dir, state_dict=output_state_dict, **kwargs)

            # save config
            output_config_file = os.path.join(output_dir, "config.json")
            model_to_save.config.to_json_file(output_config_file)
            # save tokenizer
            tokenizer.save_pretrained(output_dir)

        del output_state_dict
        # Explicitly release memory
        import gc

        gc.collect()

        torch_dist_barrier_and_cuda_sync()

    def all_reduce(self, data, op="mean"):
        assert op in ("mean", "max", "sum")
        if isinstance(data, dict):
            ret = {}
            for k, v in data.items():
                ret[k] = self.all_reduce(v, op)
            return ret
        else:
            is_tensor = True
            if not isinstance(data, torch.Tensor):
                data = torch.Tensor([data])
                is_tensor = False
            is_cpu_tensor = data.device.type == "cpu"

            if is_cpu_tensor:
                data = data.to(torch.cuda.current_device())
            if op == "mean":
                data /= self.world_size
            dist.all_reduce(data, op=dist.ReduceOp.MAX if op == "max" else dist.ReduceOp.SUM)
            if is_cpu_tensor:
                data = data.cpu()
            return data.item() if not is_tensor else data

    def all_gather(self, data):
        if isinstance(data, dict):
            ret = {}
            for k, v in data.items():
                ret[k] = self.all_gather(v)
            return ret
        else:
            if not isinstance(data, torch.Tensor):
                data = torch.Tensor([data])
            is_cpu_tensor = data.device.type == "cpu"

            ret = [torch.zeros_like(data).to(torch.cuda.current_device()) for _ in range(self.world_size)]
            dist.all_gather(ret, data.to(torch.cuda.current_device()))
            return torch.cat(ret).cpu() if is_cpu_tensor else torch.cat(ret)

    def print(self, *msg):
        if self.is_rank_0():
            print(*msg)

    def is_rank_0(self) -> bool:
        if not dist.is_initialized():
            return True
        return dist.get_rank() == 0

    def get_rank(self) -> int:
        if not dist.is_initialized():
            return 0
        return dist.get_rank()

    def save_ckpt(self, model, save_dir, tag=None, max_num=3, max_mem=1000, client_state={}, save_latest=True):
        assert isinstance(model, deepspeed.DeepSpeedEngine)
        if self.is_rank_0():
            os.makedirs(save_dir, exist_ok=True)
            MAX_SIZE = max_mem * 1024**3  # Convert GB to bytes

            while True:
                subdirs = sorted(
                    [
                        (os.path.join(save_dir, d), os.path.getmtime(os.path.join(save_dir, d)))
                        for d in os.listdir(save_dir)
                        if os.path.isdir(os.path.join(save_dir, d))
                    ],
                    key=lambda x: x[1],
                )
                total_size = sum(
                    os.path.getsize(os.path.join(dirpath, f))
                    for subdir, _ in subdirs
                    for dirpath, _, filenames in os.walk(subdir)
                    for f in filenames
                )

                if len(subdirs) >= max_num or total_size > MAX_SIZE:
                    oldest_dir = subdirs[0][0]
                    if os.path.exists(oldest_dir):
                        shutil.rmtree(oldest_dir)
                        self.print(f"Deleted oldest ckpt {oldest_dir}")
                else:
                    break

        torch_dist_barrier_and_cuda_sync()
        model.save_checkpoint(save_dir, tag=tag, client_state=client_state, save_latest=save_latest)

        # Explicitly release memory
        import gc

        gc.collect()

    def load_ckpt(
        self,
        model,
        load_dir,
        tag=None,
        load_module_strict=True,
        load_optimizer_states=True,
        load_lr_scheduler_states=True,
        load_module_only=False,
    ):
        assert isinstance(model, deepspeed.DeepSpeedEngine)
        load_path, states = model.load_checkpoint(
            load_dir,
            tag,
            load_module_strict=load_module_strict,
            load_optimizer_states=load_optimizer_states,
            load_lr_scheduler_states=load_lr_scheduler_states,
            load_module_only=load_module_only,
        )
        if load_path is None:
            raise Exception(f"[deepspeed] failed to resume from checkpoint {load_dir}")
        return load_path, states<|MERGE_RESOLUTION|>--- conflicted
+++ resolved
@@ -69,11 +69,11 @@
         self.deepcompile = getattr(args, "deepcompile", False)
         self.ds_tensor_parallel_size = getattr(args, "ds_tensor_parallel_size", 1)
         self.ring_attn_size = getattr(self.args, "ring_attn_size", 1)
-<<<<<<< HEAD
+
         self.attn_topology = getattr(self.args, "attn_topology", "ring")  # ring | star
-=======
+
         self.use_dynamic_batch = getattr(self.args, "use_dynamic_batch", False)
->>>>>>> 7716cb93
+
 
         if self.ds_tensor_parallel_size > 1:
             assert deepspeed.version >= "0.16.4", "DeepSpeed version must be >= 0.16.4 for tensor parallel training"
