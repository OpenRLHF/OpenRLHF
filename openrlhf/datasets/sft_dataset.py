from typing import Callable

import torch
import torch.nn.functional as F
from torch.utils.data import Dataset

from .utils import zero_pad_sequences


def preprocess_data(data, input_template=None, input_key="input", output_key=None, apply_chat_template=None, multiturn=False):
    if apply_chat_template:
        if output_key:
<<<<<<< HEAD
            prompt = apply_chat_template(data[input_key], tokenize=False, add_generation_prompt=True) # add_generation_prompt will append <|im_start|>\nassistant\n; response does not contain <|im_start|>\nassistant\n
            response = apply_chat_template(data[input_key] + data[output_key], tokenize=False)[len(prompt) :]
=======
            prompt_message = data[input_key]
            response_message = data[output_key]

            if isinstance(prompt_message, str) and isinstance(response_message, str):
                prompt_message = [{"role": "user", "content": prompt_message}]
                response_message = [{"role": "assistant", "content": response_message}]

            prompt = apply_chat_template(prompt_message, tokenize=False, add_generation_prompt=True)
            response = apply_chat_template(prompt_message + response_message, tokenize=False)[len(prompt) :]
>>>>>>> 707b970e
        else:
            prompt = apply_chat_template(data[input_key][:-1], tokenize=False, add_generation_prompt=True)
            response = apply_chat_template(data[input_key], tokenize=False)[len(prompt) :]
    else:
        prompt = data[input_key]
        if input_template:
            prompt = input_template.format(prompt)
        # output_key is None for continue pretrain
        response = data[output_key] if output_key else ""
    return prompt, response


class SFTDataset(Dataset):
    """
    Dataset for SFT model

    Args:
        dataset: dataset for SFT model
        tokenizer: tokenizer for SFT model
        max_length: max length of input
    """

    def __init__(
        self,
        dataset,
        tokenizer: Callable,
        max_length: int,
        strategy,
        input_template=None,
        pretrain_mode=False,
        num_processors=8,  # Specify the number of processors you want to use
        multiple_of=1,
        multiturn=False,
    ) -> None:
        super().__init__()
        self.tokenizer = tokenizer
        self.strategy = strategy
        self.pretrain_mode = pretrain_mode
        self.max_length = max_length
        self.multiple_of = multiple_of
        self.multiturn = multiturn

        # chat template
        self.input_template = input_template
        self.input_key = getattr(self.strategy.args, "input_key", None)
        self.output_key = getattr(self.strategy.args, "output_key", None)
        self.apply_chat_template = getattr(self.strategy.args, "apply_chat_template", False)

        if self.apply_chat_template:
            self.apply_chat_template = self.tokenizer.apply_chat_template
            tokenizer_chat_template = getattr(self.strategy.args, "tokenizer_chat_template", None)
            if tokenizer_chat_template:
                self.tokenizer.chat_template = tokenizer_chat_template

        # Parallel loading datasets
        processed_dataset = dataset.map(
            self.process_data, 
            remove_columns=dataset.column_names,
            num_proc=num_processors,
        )
        processed_dataset = processed_dataset.filter(lambda x: x["prompt"] is not None)

        # Store the processed data in class attributes
        self.prompts = processed_dataset["prompt"]
        self.responses = processed_dataset["response"]
        self.prompt_ids_lens = processed_dataset["prompt_ids_len"]
        self.response_ranges = processed_dataset["response_ranges"] if self.multiturn else None

    def process_data(self, data):
        if self.multiturn and self.output_key:
            data[self.input_key].append(data[self.output_key])
            data[self.output_key] = None
        
        if self.multiturn:
            assert not self.output_key or not data[self.output_key], "You should put the whole trajactory into data[input_key] and do not set output_key"
            input_key = self.input_key
            apply_chat_template = self.apply_chat_template
            response_ranges = []
            for idx, message in enumerate(data[input_key]):
                if message['role'] == 'assistant':
                    prompt = apply_chat_template(data[input_key][: idx], tokenize=False, add_generation_prompt=True)
                    response = apply_chat_template(data[input_key][: idx + 1], tokenize=False)[len(prompt):]

                    start_idx = self.tokenizer(
                        prompt,
                        max_length=self.max_length,
                        padding=False,
                        truncation=True,
                        return_tensors="pt",
                        add_special_tokens=False,
                    )["attention_mask"].int().sum().item()
                    
                    end_idx = start_idx + self.tokenizer(
                        response,
                        max_length=self.max_length,
                        padding=False,
                        truncation=True,
                        return_tensors="pt",
                        add_special_tokens=False,
                    )["attention_mask"].int().sum().item() - 1
                    response_ranges.append((start_idx, end_idx)) # left close right open
                    
        prompt, response = preprocess_data(
            data,
            None if self.pretrain_mode else self.input_template,
            self.input_key,
            self.output_key,
            apply_chat_template=None if self.pretrain_mode else self.apply_chat_template,
            multiturn=self.multiturn,
        )

        if not self.pretrain_mode:
            prompt_token = self.tokenizer(
                prompt,
                max_length=self.max_length,
                padding=False,
                truncation=True,
                return_tensors="pt",
                add_special_tokens=False,
            )
            prompt_ids_len = prompt_token["attention_mask"].int().sum().item()

            # filter the sample whose length is greater than max_length (2 for answer length)
            if not prompt or not response or prompt_ids_len >= self.max_length - 2:
                prompt = None
        else:
            prompt_ids_len = 0

        return {"prompt": prompt, "response": response, "prompt_ids_len": prompt_ids_len, "response_ranges": response_ranges if self.multiturn else None}

    def __len__(self):
        length = len(self.prompts)
        return length

    def __getitem__(self, idx):
        prompt_ids_len = self.prompt_ids_lens[idx]
        prompt = self.prompts[idx]
        response = self.responses[idx]

        if not self.pretrain_mode:
            text = (prompt + response).rstrip("\n")
            if not text.endswith(self.tokenizer.eos_token):
                text += " " + self.tokenizer.eos_token
        else:
            text = prompt

        input_token = self.tokenizer(
            text,
            max_length=self.max_length,
            padding=False,
            truncation=True,
            return_tensors="pt",
            add_special_tokens=False,
        )

        if not self.pretrain_mode:
            # to avoid EOS_token truncation
            input_token["input_ids"][0][-1] = self.tokenizer.eos_token_id
            input_token["attention_mask"][0][-1] = True
        info = {"input": prompt, "output": response, "input_length": input_token["attention_mask"].int().sum().item(), "response_ranges": self.response_ranges[idx] if self.multiturn else None}

        return prompt_ids_len, input_token["input_ids"], input_token["attention_mask"], info

    def collate_fn(self, item_list):
        prompt_ids_lens = []
        input_ids = []
        attention_masks = []
        infos = {"input": [], "output": []}

        for prompt_ids_len, input_id, attention_mask, info in item_list:
            prompt_ids_lens.append(prompt_ids_len)
            input_ids.append(input_id)
            attention_masks.append(attention_mask)
            infos["input"].append(info["input"])
            infos["output"].append(info["output"])

        input_ids = zero_pad_sequences(input_ids, "right", self.tokenizer.pad_token_id)
        attention_masks = zero_pad_sequences(attention_masks, "right")
        return prompt_ids_lens, input_ids, attention_masks, infos

    def packing_collate_fn(self, item_list):
        packed_input_ids = []
        packed_attention_masks = []
        prompt_ids_lens = []
        infos = {"input_length": [], "response_ranges": []}
        index = 1
        for prompt_ids_len, input_id, attention_mask, info in item_list:
            packed_input_ids.append(input_id.flatten())
            packed_attention_masks.append(torch.full_like(input_id.flatten(), index))
            prompt_ids_lens.append(prompt_ids_len)
            infos["input_length"].append(info["input_length"])
            if len(infos["response_ranges"]) >= 1:
                for i in range(len(info["response_ranges"])):
                    info["response_ranges"][i][0] += infos["response_ranges"][-1][-1][1] # end_index of the last response of the last item
                    info["response_ranges"][i][1] += infos["response_ranges"][-1][-1][1]
            infos["response_ranges"].append(info["response_ranges"])
            index += 1

        packed_input_ids = torch.cat(packed_input_ids, dim=0).unsqueeze(0)
        packed_attention_masks = torch.cat(packed_attention_masks, dim=0).unsqueeze(0)

        if (
            self.multiple_of > 1 and packed_input_ids.numel() % self.multiple_of != 0
        ):  # not divisible by multiple_of; here we align for grouping
            padding_len = self.multiple_of - (packed_input_ids.numel() % self.multiple_of)
            packed_input_ids = F.pad(packed_input_ids, (0, padding_len), value=self.tokenizer.pad_token_id)
            packed_attention_masks = F.pad(packed_attention_masks, (0, padding_len), value=0)

        return prompt_ids_lens, packed_input_ids, packed_attention_masks, infos<|MERGE_RESOLUTION|>--- conflicted
+++ resolved
@@ -10,10 +10,6 @@
 def preprocess_data(data, input_template=None, input_key="input", output_key=None, apply_chat_template=None, multiturn=False):
     if apply_chat_template:
         if output_key:
-<<<<<<< HEAD
-            prompt = apply_chat_template(data[input_key], tokenize=False, add_generation_prompt=True) # add_generation_prompt will append <|im_start|>\nassistant\n; response does not contain <|im_start|>\nassistant\n
-            response = apply_chat_template(data[input_key] + data[output_key], tokenize=False)[len(prompt) :]
-=======
             prompt_message = data[input_key]
             response_message = data[output_key]
 
@@ -23,7 +19,6 @@
 
             prompt = apply_chat_template(prompt_message, tokenize=False, add_generation_prompt=True)
             response = apply_chat_template(prompt_message + response_message, tokenize=False)[len(prompt) :]
->>>>>>> 707b970e
         else:
             prompt = apply_chat_template(data[input_key][:-1], tokenize=False, add_generation_prompt=True)
             response = apply_chat_template(data[input_key], tokenize=False)[len(prompt) :]
