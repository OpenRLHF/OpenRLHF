--- conflicted
+++ resolved
@@ -2,22 +2,22 @@
 import jsonlines
 
 DEFAULT_N = 8
-DEFAULT_BEAM_SIZE = 1
-DEFAULT_TEMPERATURE = 1
+DEFAULT_EXPAND_SIZE = 1
+DEFAULT_SEARCH_STEPS = 1
+DEFAULT_TEMPERATURE = 1.0
 DEFAULT_MAX_LENGTH = 1024
 DEFAULT_MAX_STEP_LENGTH = 1024
-strategy = "best"
 
 #### Search Tree Data Structure ####
 class Node:
-    def __init__(self, content, value, parent, timestep, tree, is_leaf=False):
+    def __init__(self, content, value, parent, timestep, tree):
         self.content = content
         self.value = value
         self.parent = parent
         self.children = []
         self.timestep = timestep
         self.tree = tree
-        self.is_leaf = is_leaf
+        self.is_leaf = trajectory_finished(self.print_path())
 
     def get_depth(self):
         return len(self.return_path()) + 1
@@ -48,25 +48,8 @@
 
     def get_beam_to_expand(self, beam_size=5):
         curr_timestep = self.return_timestep()
-        latest_nodes = [node for node in self.all_nodes if node.is_leaf or node.timestep == curr_timestep]
-<<<<<<< HEAD
-        # beam = sorted(latest_nodes, key=lambda x: x.value, reverse=True)[:beam_size]
-        content_dict = {}
-        beam = []
-        for node in sorted(latest_nodes, key=lambda x: x.value, reverse=True):
-            if content_dict.get(node.content, 0) >= MAX_REPEAT and node.value < 0:
-                continue
-            beam.append(node)
-            if len(beam) >= beam_size:
-                break
-            if not node.is_leaf:
-                if node.content not in content_dict:
-                    content_dict[node.content] = 1
-                else:
-                    content_dict[node.content] += 1
-=======
+        latest_nodes = [node for node in self.all_nodes if node.timestep == curr_timestep]
         beam = sorted(latest_nodes, key=lambda x: x.value, reverse=True)[:beam_size]
->>>>>>> 5b700c30
         return [node for node in beam if not node.is_leaf]
 ########
 
@@ -92,4 +75,7 @@
                     dataset.append({"question": question, "answer": answer, "type": "math"})
 
     answer_dict = {item["question"].strip(): {"ref": item["answer"], "type": item["type"]} for item in dataset}
-    return answer_dict+    return answer_dict
+
+def trajectory_finished(tokenizer, traj):
+    return traj.endswith(tokenizer.eos_token)