# OpenLLaMA2

<div style="font-size: 1.5rem;">
  <a href="./README.md">English</a> |
  <a href="./README_cn.md">Chinese</a>
</div>

</br>

<h1 align="center">OpenLLaMA2</h1>
<div align="center">
  <a href="[https://github.com/openllmai/OpenLLaMA2 ↗](https://github.com/openllmai/OpenLLaMA2)">
    <img src="./docs/imgs/openllama2.png" alt="Logo" height="210">
  </a>

<p align="center">
    <h3>A Deepspeed/Ray based High-performance LLaMA2 SFT/RLHF framework!</h3>
      <a href="https://github.com/openllmai/OpenLLaMA2/graphs/contributors">
        <img alt="GitHub Contributors" src="https://img.shields.io/github/contributors/openllmai/OpenLLaMA2" />
      </a>
      <a href="https://github.com/openllmai/OpenLLaMA2/issues">
        <img alt="Issues" src="https://img.shields.io/github/issues/openllmai/OpenLLaMA2?color=0088ff" />
      </a>
      <a href="https://github.com/openllmai/OpenLLaMA2/discussions">
        <img alt="Issues" src="https://img.shields.io/github/discussions/openllmai/OpenLLaMA2?color=0088ff" />
      </a>
      <a href="https://github.com/openllmai/OpenLLaMA2/pulls">
        <img alt="GitHub pull requests" src="https://img.shields.io/github/issues-pr/openllmai/OpenLLaMA2?color=0088ff" />
      <a href="https://github.com/openllmai/OpenLLaMA2/stargazers">
        <img alt="GitHub stars" src="https://img.shields.io/github/stars/openllmai/OpenLLaMA2?color=ccf" />
      </a>
      <br/>
      <em>Open-source ChatGPT / Comprehensive / Lightweight / Easy-to-use</em>
      <br/>
    </p>

</p>
</div>

> **The code is open-source, feel free to use it, contributions are welcome! Note: The license of the model depends on the provider of the model.**

- [💥Latest News](#latest-news)
- [💫OpenLLaMA2](#openllama2-project)
- [💫Features](#features)
- [📄Running Example](#running-llama2-example)
- [📄Result Display](#inference)
- [⛏️Pull Request](#pull-request)
- [💐References & Acknowledgements](#references-&-acknowledgements)
- [🌟Sponsor Us](#sponsor-us)
- [🌈Starchart](#starchart)
- [🏆Contributors](#contributors)

## Latest News

- 2023/9/7: Add pre-commit
- 2023/9/6: Support FlashAttention2
- 2023/8/26: Support wandb logs
- 2023/8/22: Support ceval
- 2023/8/20: Add some PPO vs SFT <a href="./docs/ppo_examples.md">examples</a>
- 2023/8/18: **support LLaMA2 7B PPO training on Single A100**, [add pre-trained SFT/RM checkpoints](https://huggingface.co/chuyi777/openllama2_checkpoint)
- 2023/8/13: LLaMA2 7B + SFT+ RM + PPO + DeepSpeed training features finished
- 2023/07/30: OpenLLaMA2 project officially launched

## OpenLLaMA2 Project

OpenLLaMA2 aims to develop a high-performance distributed LLaMA2 SFT/RLHF training framework.

The sister project of this project is [chinese-llama2 ↗](https://github.com/OpenLLMAI/chinese-llama2), which aims to fine-tune the Chinese LLaMA2 using SFT/RLHF.

### Features

- [✔️] A fast LLaMA2 SFT/PPO Training Framework based on DeepSpeed.
- [✔️] Multi-nodes training scripts for Slurm.
- [✔️] Wandb log.
- [✔️] Support conda env.
- [✔️] FlashAttention2.
- [WIP] Multi-nodes RLHF based on Ray.
- [WIP] Multiple RM models.
- [WIP] Rejection Sampling.
- [WIP] Support QLora.
- [WIP] Support DPO.
- [WIP] Better docs and examples
- [WIP] Develop the [RLHF datasets ↗](https://github.com/OpenLLMAI/OpenLLMData) for Multiple reward models.
- [WIP] Train a [chinese-llama2 ↗](https://github.com/OpenLLMAI/chinese-llama2) RLHF model.
- [TODO] Support Context Distillation.
- [TODO] Inference kernel fusion (such as DS inference)
- [TODO] Large-scale model (> 70B) support with ZeRO++ and FasterTransformer inference.


<<<<<<< HEAD
## Usage Steps

Clone the repository: `git clone https://github.com/openllmai/OpenLLaMA2.git`

## Installation

This repository needs the latest version of `deepspeed`.
```bash
git clone https://github.com/microsoft/DeepSpeed.git
cd DeepSpeed
pip install .
```

=======
>>>>>>> f6131889
## Running LLaMA2 Example

* Verified envs

You can build openllama2 from **nvidia-docker(recomended)** or from conda envs.

```shell
Clone the repository: 
git clone https://github.com/openllmai/OpenLLaMA2.git

# Download the pre-trained SFT/RM checkpoints (Optional)
git lfs install
git clone https://huggingface.co/chuyi777/openllama2_checkpoint
```

* Single-node training with nvidia-docker

```shell
cd examples/scripts

# install nvidia-docker (Optional)
./nvidia_docker_install.sh

# launch nvidia container
./docker_run.sh

# cd in container
cd /openllama2/examples/scripts

# build OpenLLaMA2 (i.e, pip install)
./build_openllama2.sh

# huggingface login 
~/.local/bin/huggingface-cli login

# train SFT model
./train_sft_llama.sh

# train RM model
./train_rm_llama.sh

# train PPO model
./train_ppo_llama.sh
```

* Multi-nodes training on Slurm

```shell
cd examples/scripts

# huggingface login on Slurm 
pip install transformers
huggingface-cli login

# Moidfy the Slurm Account/Nodes ... in `train_llama_slurm.sh`

# For SFT, RM, and PPO training stage:
# Modify the variable `training_script` in `train_llama_slurm.sh` to
readonly training_script="train_sft_llama.sh"
readonly training_script="train_rm_llama.sh"
readonly training_script="train_ppo_llama.sh"

# set `GPUS_PER_NODE` in `train_llama_slurm.sh`
readonly GPUS_PER_NODE=8

# run multi-nodes training script
# train_llama_slurm.sh will load the training args from `training_script`
sbatch ./train_llama_slurm.sh
```

* build openllama2 from conda envs 

If you really don't want to use nvidia-docker, we also provide tutorials for building openllama2 from a conda environment. (We prefer nvidia-docker to avoid errors caused by the environment.)
```shell
# we need conda
conda create -n llama2 python=3.10
# so, we need install some package manualy: when installing torch, you may need to match the corresponding cuda version.
pip install packaging ninja
pip install torch --index-url https://download.pytorch.org/whl/cu118
# check ninjia
ninja --version
echo $? 
# install flash-attn: may take some time
pip install flash-attn=2.1.1 --no-build-isolation
./build_openllama2.sh
# enjoy it!
```

## Inference

After completing the training, you can evaluate your model by using the `inference` script:

```shell
./inference_llama.sh { model_path } "Please introduce the GTA5 game."
```

## Pull Request
If you want to contribute code please format the code using the following command,

```
pip install pre-commit
pre-commit install
git add .
git commit -m "xxx"
```

## References & Acknowledgements

We would like to express our gratitude to the following projects and organizations for their contributions to the field of AI and NLP:

- [Hugging Face Transformers ↗](https://github.com/huggingface/transformers)
- [OpenAI GPT ↗](https://github.com/openai/gpt-3)
- [LLaMA2 ↗](https://ai.meta.com/llama/)
- [DeepSpeed ↗](https://github.com/microsoft/DeepSpeed)
- [Ray ↗](https://github.com/ray-project/ray)


### Join Us

**How to Join?**

1. Email us at xianyuai@openllmai.top(official email) or janhu9527@gmail.com/jjgxw@outlook.com(PIC). Please include the following details:
   - Your name
   - Your GitHub username
   - Your areas of interest
   - Your skills and experience related to NLP and/or AI
1. You can also join us through the official GitHub [OpenLLaMA2 ↗](https://github.com/openllmai/OpenLLaMA2) project page. Just create an issue about your interest to contribute and we will get back to you.

**What can you do?**

1. Join the team and participate in the development of the OpenLLaMA2 project.
1. Contribute to the project by submitting pull requests.
1. Help improve documentation, fix bugs, or create new features.
1. Share the project and help us grow the community.

## Sponsor Us

Your sponsorship can help us maintain and improve OpenLLaMA2. If you find this project useful, please consider sponsoring us. You can sponsor us on [Open Collective ↗](https://opencollective.com/openllmai).

## Starchart


[![Star History Chart](https://api.star-history.com/svg?repos=openllmai/OpenLLaMA2&type=Date)](https://star-history.com/#openllmai/OpenLLaMA2&Date)

## Contributors

A big thank you to all our contributors! If you want to contribute, feel free to make a pull request or create an issue.

<a href="https://github.com/openllmai/OpenLLaMA2/graphs/contributors">
  <img src="https://contrib.rocks/image?repo=openllmai/OpenLLaMA2" />
</a>

## Citation
```
@misc{openllmai23,
   author = {OpenLLMAI},
   title = {OpenLLaMA2},
   year={2023},
   howpublished = {\url{https://github.com/OpenLLMAI/OpenLLaMA2}}
}
```

______________________________________________________________________

*OpenLLaMA2 © 2023 OpenLLMAI. All Rights Reserved.*<|MERGE_RESOLUTION|>--- conflicted
+++ resolved
@@ -87,22 +87,6 @@
 - [TODO] Large-scale model (> 70B) support with ZeRO++ and FasterTransformer inference.
 
 
-<<<<<<< HEAD
-## Usage Steps
-
-Clone the repository: `git clone https://github.com/openllmai/OpenLLaMA2.git`
-
-## Installation
-
-This repository needs the latest version of `deepspeed`.
-```bash
-git clone https://github.com/microsoft/DeepSpeed.git
-cd DeepSpeed
-pip install .
-```
-
-=======
->>>>>>> f6131889
 ## Running LLaMA2 Example
 
 * Verified envs
