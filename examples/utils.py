--- conflicted
+++ resolved
@@ -77,21 +77,7 @@
     train_data_list = []
     eval_data_list = []
     for i, dataset in enumerate(datasets):
-<<<<<<< HEAD
         data = hf_datasets.load_dataset('json', data_files=dataset.strip())
-=======
-        dataset_subfold_list = dataset.split('@')
-        if len(dataset_subfold_list) == 2:
-            dataset = dataset_subfold_list[0]
-            subfold = dataset_subfold_list[1]
-            data = load_dataset(dataset.strip(), data_dir=subfold.strip())
-        elif len(dataset_subfold_list) == 1:
-            dataset = dataset_subfold_list[0]
-            data = load_dataset(dataset.strip())
-        else:
-            Exception("Dataset Name: Format error")
-            
->>>>>>> 695cdb1c
         if "train" in data:
             train_data_list.append(data["train"].select(range(min(max_count, len(data["train"])))))
         else:
