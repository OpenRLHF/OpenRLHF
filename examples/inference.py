import argparse

import torch
from utils import get_strategy, get_tokenizer

from openllama2.models import Actor, RewardModel
from collections import OrderedDict


# from openllama2.models.llama_flash_attn_monkey_patch import (
#     replace_llama_attn_with_flash_attn,
# )
# replace_llama_attn_with_flash_attn()


def eval(args):
    # configure strategy
    strategy = get_strategy(args)

    # configure model
    from_config = bool(args.load_model)
    model = Actor(args.pretrain, from_config)

    # configure tokenizer
    tokenizer = get_tokenizer(args.pretrain, model.model, "left", strategy)

    # load Pytorch model
    if args.load_model:
        strategy.print("Load model: ", args.load_model)
        strategy.load_model(model, args.load_model)

    # prepare models
    model = strategy.prepare(model)

    model.eval()
<<<<<<< HEAD
    while True:
        
        user_prompt = input("Please enter a prompt (or type 'exit' to quit): ")
        if user_prompt.strip().lower() == "exit":
            print("Exiting program...")
            break

        # get input prompt  
        user_prompt = "\nHuman: " + user_prompt + "\nAssistant: "

        if args.ta_prompt:
            with open(args.ta_prompt, "r") as f:
                ta_prompt = f.read()
            user_prompt = ta_prompt + user_prompt


        input_ids = tokenizer.encode(user_prompt, return_tensors='pt').to(torch.cuda.current_device())
        outputs = model.generate(input_ids=input_ids,
                                max_length=args.max_len,
                                do_sample=True,
                                top_p=0.9,
                                early_stopping=True,
                                num_beams=1,
                                temperature=0.5,
                                repetition_penalty=1.2,
                                pad_token_id=tokenizer.pad_token_id,
                                eos_token_id=tokenizer.eos_token_id)
        output = tokenizer.batch_decode(outputs[0], skip_special_tokens=True)
        output = output[0].replace(r'\n', '\n')
        if args.ta_prompt:
            output = output[len(ta_prompt) - 1:]
        print(output)


def eval_rm(args):
    # configure strategy
    strategy = get_strategy(args)

    # configure model
    # load huggingface model/config
    from_config = bool(args.load_model or args.load_checkpoint)
    model = RewardModel(args.pretrain, from_config)

    # configure tokenizer
    tokenizer = get_tokenizer(args.pretrain, model.model, 'left', strategy)

    # load SFT model
    if args.load_model:
        def key_replace_fn(states_dict):
            new_state_dict = OrderedDict()
            for k, v in states_dict.items():
                new_state_dict[k.replace('transformer.', 'model.')] = v
            return new_state_dict

        strategy.load_model(model, args.load_model, strict=False, key_replace_fn=key_replace_fn)
        strategy.print("Load model: ", args.load_model)

    # prepare models
    model = strategy.prepare(model)
    model.eval()

    while True:
        user_prompt = input("Please enter a prompt (or type 'exit' to quit): ")
        user_chosen_answer = input("Please enter a chosen_answer (or type 'enter' to skip this test or type 'exit' to quit): ")
        user_reject_answer = input("Please enter a reject_answer (or type 'enter' to skip this test or type 'exit' to quit): ")

        if user_prompt.strip().lower() == "exit" or user_chosen_answer.strip().lower() == "exit" or user_reject_answer.strip().lower() == "exit":
            print("Exiting program...")
            break

        if user_chosen_answer:
            chosen_sequence = user_prompt + user_chosen_answer + " " + tokenizer.eos_token 
            chosen_sequence_token = tokenizer(chosen_sequence, return_tensors='pt').to(torch.cuda.current_device())
            print(f"chosen_sequence: {chosen_sequence}")
            chosen_reward = model(chosen_sequence_token["input_ids"],chosen_sequence_token["attention_mask"])
            print(f"chosen_reward: {chosen_reward}")
        if user_reject_answer:
            reject_sequence = user_prompt + user_reject_answer + " " + tokenizer.eos_token 
            reject_sequence_token = tokenizer(reject_sequence, return_tensors='pt').to(torch.cuda.current_device())
            print(f"reject_sequence: {reject_sequence}")
            reject_reward = model(reject_sequence_token["input_ids"],reject_sequence_token["attention_mask"])
            print(f"reject_reward: {reject_reward}")
=======
    input_ids = tokenizer.encode(input, return_tensors="pt").to(torch.cuda.current_device())
    outputs = model.generate(
        input_ids=input_ids,
        max_length=args.max_len,
        do_sample=True,
        top_p=0.9,
        early_stopping=True,
        num_beams=1,
        temperature=0.5,
        repetition_penalty=1.2,
        pad_token_id=tokenizer.pad_token_id,
        eos_token_id=tokenizer.eos_token_id,
    )
    output = tokenizer.batch_decode(outputs[0], skip_special_tokens=True)
    output = output[0].replace(r"\n", "\n")
    if args.ta_prompt:
        output = output[len(ta_prompt) - 1 :]
    print(output)
>>>>>>> f6131889


if __name__ == "__main__":
    parser = argparse.ArgumentParser()
<<<<<<< HEAD
    parser.add_argument('--eval_task', type=str, default=None)
    parser.add_argument('--pretrain', type=str, default=None)
    parser.add_argument('--load_model', type=str, default=None)
    parser.add_argument('--max_len', type=int, default=1024)
    parser.add_argument('--zero_stage', type=int, default=0)
    parser.add_argument('--local_rank', type=int, default=-1, help="local_rank for deepspeed")
    parser.add_argument('--bf16', action='store_true', default=False)
    parser.add_argument('--inference_tp_size', type=int, default=1)
    parser.add_argument('--ta_prompt', type=str, default=None)
=======
    parser.add_argument("--pretrain", type=str, default=None)
    parser.add_argument("--load_model", type=str, default=None)
    parser.add_argument("--input", type=str, default="Question: How are you ? Answer:")
    parser.add_argument("--max_len", type=int, default=1024)
    parser.add_argument("--zero_stage", type=int, default=0)
    parser.add_argument("--local_rank", type=int, default=-1, help="local_rank for deepspeed")
    parser.add_argument("--bf16", action="store_true", default=False)
    parser.add_argument("--inference_tp_size", type=int, default=1)
    parser.add_argument("--ta_prompt", type=str, default=None)
>>>>>>> f6131889
    args = parser.parse_args()
    if args.eval_task and args.eval_task == 'generate':
        eval(args)
    elif args.eval_task and args.eval_task == 'rm':
        eval_rm(args)
    else:
        print("Invalid or missing '--eval_task' argument. Please specify either 'generate' or 'rm'.")<|MERGE_RESOLUTION|>--- conflicted
+++ resolved
@@ -1,11 +1,10 @@
 import argparse
+from collections import OrderedDict
 
 import torch
 from utils import get_strategy, get_tokenizer
 
 from openllama2.models import Actor, RewardModel
-from collections import OrderedDict
-
 
 # from openllama2.models.llama_flash_attn_monkey_patch import (
 #     replace_llama_attn_with_flash_attn,
@@ -33,15 +32,13 @@
     model = strategy.prepare(model)
 
     model.eval()
-<<<<<<< HEAD
     while True:
-        
         user_prompt = input("Please enter a prompt (or type 'exit' to quit): ")
         if user_prompt.strip().lower() == "exit":
             print("Exiting program...")
             break
 
-        # get input prompt  
+        # get input prompt
         user_prompt = "\nHuman: " + user_prompt + "\nAssistant: "
 
         if args.ta_prompt:
@@ -49,22 +46,23 @@
                 ta_prompt = f.read()
             user_prompt = ta_prompt + user_prompt
 
-
-        input_ids = tokenizer.encode(user_prompt, return_tensors='pt').to(torch.cuda.current_device())
-        outputs = model.generate(input_ids=input_ids,
-                                max_length=args.max_len,
-                                do_sample=True,
-                                top_p=0.9,
-                                early_stopping=True,
-                                num_beams=1,
-                                temperature=0.5,
-                                repetition_penalty=1.2,
-                                pad_token_id=tokenizer.pad_token_id,
-                                eos_token_id=tokenizer.eos_token_id)
+        input_ids = tokenizer.encode(user_prompt, return_tensors="pt").to(torch.cuda.current_device())
+        outputs = model.generate(
+            input_ids=input_ids,
+            max_length=args.max_len,
+            do_sample=True,
+            top_p=0.9,
+            early_stopping=True,
+            num_beams=1,
+            temperature=0.5,
+            repetition_penalty=1.2,
+            pad_token_id=tokenizer.pad_token_id,
+            eos_token_id=tokenizer.eos_token_id,
+        )
         output = tokenizer.batch_decode(outputs[0], skip_special_tokens=True)
-        output = output[0].replace(r'\n', '\n')
+        output = output[0].replace(r"\n", "\n")
         if args.ta_prompt:
-            output = output[len(ta_prompt) - 1:]
+            output = output[len(ta_prompt) - 1 :]
         print(output)
 
 
@@ -78,14 +76,15 @@
     model = RewardModel(args.pretrain, from_config)
 
     # configure tokenizer
-    tokenizer = get_tokenizer(args.pretrain, model.model, 'left', strategy)
+    tokenizer = get_tokenizer(args.pretrain, model.model, "left", strategy)
 
     # load SFT model
     if args.load_model:
+
         def key_replace_fn(states_dict):
             new_state_dict = OrderedDict()
             for k, v in states_dict.items():
-                new_state_dict[k.replace('transformer.', 'model.')] = v
+                new_state_dict[k.replace("transformer.", "model.")] = v
             return new_state_dict
 
         strategy.load_model(model, args.load_model, strict=False, key_replace_fn=key_replace_fn)
@@ -97,74 +96,50 @@
 
     while True:
         user_prompt = input("Please enter a prompt (or type 'exit' to quit): ")
-        user_chosen_answer = input("Please enter a chosen_answer (or type 'enter' to skip this test or type 'exit' to quit): ")
-        user_reject_answer = input("Please enter a reject_answer (or type 'enter' to skip this test or type 'exit' to quit): ")
+        user_chosen_answer = input(
+            "Please enter a chosen_answer (or type 'enter' to skip this test or type 'exit' to quit): "
+        )
+        user_reject_answer = input(
+            "Please enter a reject_answer (or type 'enter' to skip this test or type 'exit' to quit): "
+        )
 
-        if user_prompt.strip().lower() == "exit" or user_chosen_answer.strip().lower() == "exit" or user_reject_answer.strip().lower() == "exit":
+        if (
+            user_prompt.strip().lower() == "exit"
+            or user_chosen_answer.strip().lower() == "exit"
+            or user_reject_answer.strip().lower() == "exit"
+        ):
             print("Exiting program...")
             break
 
         if user_chosen_answer:
-            chosen_sequence = user_prompt + user_chosen_answer + " " + tokenizer.eos_token 
-            chosen_sequence_token = tokenizer(chosen_sequence, return_tensors='pt').to(torch.cuda.current_device())
+            chosen_sequence = user_prompt + user_chosen_answer + " " + tokenizer.eos_token
+            chosen_sequence_token = tokenizer(chosen_sequence, return_tensors="pt").to(torch.cuda.current_device())
             print(f"chosen_sequence: {chosen_sequence}")
-            chosen_reward = model(chosen_sequence_token["input_ids"],chosen_sequence_token["attention_mask"])
+            chosen_reward = model(chosen_sequence_token["input_ids"], chosen_sequence_token["attention_mask"])
             print(f"chosen_reward: {chosen_reward}")
         if user_reject_answer:
-            reject_sequence = user_prompt + user_reject_answer + " " + tokenizer.eos_token 
-            reject_sequence_token = tokenizer(reject_sequence, return_tensors='pt').to(torch.cuda.current_device())
+            reject_sequence = user_prompt + user_reject_answer + " " + tokenizer.eos_token
+            reject_sequence_token = tokenizer(reject_sequence, return_tensors="pt").to(torch.cuda.current_device())
             print(f"reject_sequence: {reject_sequence}")
-            reject_reward = model(reject_sequence_token["input_ids"],reject_sequence_token["attention_mask"])
+            reject_reward = model(reject_sequence_token["input_ids"], reject_sequence_token["attention_mask"])
             print(f"reject_reward: {reject_reward}")
-=======
-    input_ids = tokenizer.encode(input, return_tensors="pt").to(torch.cuda.current_device())
-    outputs = model.generate(
-        input_ids=input_ids,
-        max_length=args.max_len,
-        do_sample=True,
-        top_p=0.9,
-        early_stopping=True,
-        num_beams=1,
-        temperature=0.5,
-        repetition_penalty=1.2,
-        pad_token_id=tokenizer.pad_token_id,
-        eos_token_id=tokenizer.eos_token_id,
-    )
-    output = tokenizer.batch_decode(outputs[0], skip_special_tokens=True)
-    output = output[0].replace(r"\n", "\n")
-    if args.ta_prompt:
-        output = output[len(ta_prompt) - 1 :]
-    print(output)
->>>>>>> f6131889
 
 
 if __name__ == "__main__":
     parser = argparse.ArgumentParser()
-<<<<<<< HEAD
-    parser.add_argument('--eval_task', type=str, default=None)
-    parser.add_argument('--pretrain', type=str, default=None)
-    parser.add_argument('--load_model', type=str, default=None)
-    parser.add_argument('--max_len', type=int, default=1024)
-    parser.add_argument('--zero_stage', type=int, default=0)
-    parser.add_argument('--local_rank', type=int, default=-1, help="local_rank for deepspeed")
-    parser.add_argument('--bf16', action='store_true', default=False)
-    parser.add_argument('--inference_tp_size', type=int, default=1)
-    parser.add_argument('--ta_prompt', type=str, default=None)
-=======
+    parser.add_argument("--eval_task", type=str, default=None)
     parser.add_argument("--pretrain", type=str, default=None)
     parser.add_argument("--load_model", type=str, default=None)
-    parser.add_argument("--input", type=str, default="Question: How are you ? Answer:")
     parser.add_argument("--max_len", type=int, default=1024)
     parser.add_argument("--zero_stage", type=int, default=0)
     parser.add_argument("--local_rank", type=int, default=-1, help="local_rank for deepspeed")
     parser.add_argument("--bf16", action="store_true", default=False)
     parser.add_argument("--inference_tp_size", type=int, default=1)
     parser.add_argument("--ta_prompt", type=str, default=None)
->>>>>>> f6131889
     args = parser.parse_args()
-    if args.eval_task and args.eval_task == 'generate':
+    if args.eval_task and args.eval_task == "generate":
         eval(args)
-    elif args.eval_task and args.eval_task == 'rm':
+    elif args.eval_task and args.eval_task == "rm":
         eval_rm(args)
     else:
         print("Invalid or missing '--eval_task' argument. Please specify either 'generate' or 'rm'.")